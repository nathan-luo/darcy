"""Events used in the system.

This module defines events that can be published on the message bus.
Events represent things that have happened in the system.
"""

from dataclasses import dataclass, field
from datetime import datetime
from enum import Enum
from typing import Any, Dict, List, Optional
import uuid

from llmgine.messages.commands import Command, CommandResult


@dataclass
class Event:
    """Base class for all events in the system.

    Events represent things that have happened in the system.
    Multiple handlers can process each event.
    """

    id: str = field(default_factory=lambda: str(uuid.uuid4()))
    timestamp: str = field(default_factory=lambda: datetime.now().isoformat())
    metadata: Dict[str, Any] = field(default_factory=dict)
<<<<<<< HEAD
    session_id: str = "global"
=======
    session_id: Optional[str] = None
>>>>>>> 1e8dce3b


# @dataclass
# class LogEvent(Event):
#     """Event emitted when a log message is created."""

#     message: str = ""
#     level: str = "info"
#     metadata: Dict[str, Any] = field(default_factory=dict)


# @dataclass
# class CommandResult(Event):
#     """Result of a command execution."""
#     original_command: Command = field(default_factory=Command)
#     success: bool = False
#     result: Any = None
#     error: Optional[str] = None
#     execution_time_ms: Optional[float] = None


@dataclass
class ToolCall:
    """Represents a tool call from an LLM."""

    id: str
    type: str = "function"
    name: str = ""
    arguments: str = "{}"

    def to_dict(self) -> Dict[str, Any]:
        """Convert tool call to dictionary format."""
        return {
            "id": self.id,
            "type": self.type,
            "function": {"name": self.name, "arguments": self.arguments},
        }


@dataclass
class LLMResponse:
    """Response from an LLM, following OpenAI format for consistency."""

    # Main content
    content: Optional[str] = None
    role: str = "assistant"

    # Model information
    model: str = "unknown"

    # Completion information
    finish_reason: Optional[str] = None

    # Function/tool calling
    tool_calls: Optional[List[ToolCall]] = None

    # Usage statistics
    usage: Optional[Dict[str, int]] = None

    # Raw response for provider-specific data
    raw_response: Optional[Dict[str, Any]] = None

    def has_tool_calls(self) -> bool:
        """Check if the response contains tool calls."""
        return self.tool_calls is not None and len(self.tool_calls) > 0

    def extract_text(self) -> str:
        """Extract the text content from the response.

        Returns:
            The content string or an empty string if content is None
        """
        return self.content or ""

    def to_dict(self) -> Dict[str, Any]:
        """Convert the response to a dictionary."""
        result = {"role": self.role, "model": self.model}

        if self.content:
            result["content"] = self.content

        if self.tool_calls:
            result["tool_calls"] = [tc.to_dict() for tc in self.tool_calls]

        if self.finish_reason:
            result["finish_reason"] = self.finish_reason

        if self.usage:
            result["usage"] = self.usage

        return result<|MERGE_RESOLUTION|>--- conflicted
+++ resolved
@@ -24,11 +24,7 @@
     id: str = field(default_factory=lambda: str(uuid.uuid4()))
     timestamp: str = field(default_factory=lambda: datetime.now().isoformat())
     metadata: Dict[str, Any] = field(default_factory=dict)
-<<<<<<< HEAD
-    session_id: str = "global"
-=======
     session_id: Optional[str] = None
->>>>>>> 1e8dce3b
 
 
 # @dataclass
