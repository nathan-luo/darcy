import asyncio
from dataclasses import dataclass
from typing import Any, Dict, Union, Callable, List

# Type for tool function
ToolFunction = Callable[..., Any]
AsyncToolFunction = Callable[..., "asyncio.Future[Any]"]

@dataclass
class Parameter:
    """A parameter for a tool.
    
    Attributes:
        name: The name of the parameter
        description: A description of the parameter
        type: The type of the parameter
        required: Whether the parameter is required
    """
    name: str
    description: str
    type: str
    required: bool = False

    def __init__(self, name: str, description: str, type: str, required: bool = False):
        self.name = name
        self.description = description or ""
        self.type = type
        self.required = required

<<<<<<< HEAD
    def to_dict(self) -> Dict[str, Any]:
        return {
            "name": self.name,
            "description": self.description,
            "type": self.type,
            "required": self.required
        }

=======
>>>>>>> b171ce85


@dataclass
class Tool:
    """Contains all information about a tool.
    
    Attributes:
        name: The name of the tool
        description: A description of what the tool does
        parameters: JSON schema for the tool parameters
        function: The function to call when the tool is invoked
        is_async: Whether the function is asynchronous
    """
    name: str
    description: str
    parameters: List[Parameter]
    function: Union[ToolFunction, AsyncToolFunction]
<<<<<<< HEAD
    is_async: bool = False

    def to_dict(self) -> Dict[str, Any]:
        return {
            "name": self.name,
            "description": self.description,
            "parameters": [param.to_dict() for param in self.parameters],
            "is_async": self.is_async
        }
=======
    is_async: bool = False
>>>>>>> b171ce85
<|MERGE_RESOLUTION|>--- conflicted
+++ resolved
@@ -1,5 +1,7 @@
+import asyncio
 import asyncio
 from dataclasses import dataclass
+from typing import Any, Dict, Union, Callable, List
 from typing import Any, Dict, Union, Callable, List
 
 # Type for tool function
@@ -27,7 +29,6 @@
         self.type = type
         self.required = required
 
-<<<<<<< HEAD
     def to_dict(self) -> Dict[str, Any]:
         return {
             "name": self.name,
@@ -36,8 +37,6 @@
             "required": self.required
         }
 
-=======
->>>>>>> b171ce85
 
 
 @dataclass
@@ -54,8 +53,8 @@
     name: str
     description: str
     parameters: List[Parameter]
+    parameters: List[Parameter]
     function: Union[ToolFunction, AsyncToolFunction]
-<<<<<<< HEAD
     is_async: bool = False
 
     def to_dict(self) -> Dict[str, Any]:
@@ -65,6 +64,3 @@
             "parameters": [param.to_dict() for param in self.parameters],
             "is_async": self.is_async
         }
-=======
-    is_async: bool = False
->>>>>>> b171ce85
