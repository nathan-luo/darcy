"""Tool management and execution for LLMs.

This module provides a way to register, describe, and execute tools
that can be called by language models.
"""

import json
<<<<<<< HEAD
import re
import uuid
from typing import Any, Dict, List, Optional, Type, Union

from llmgine.bus.bus import MessageBus
from llmgine.llm.engine.core import LLMEngine
from llmgine.llm.tools.tool import Tool, Parameter, ToolFunction, AsyncToolFunction
=======
import uuid
from typing import Any, Dict, List, Optional, Type

from llmgine.bus.bus import MessageBus
from llmgine.llm.tools.tool import Tool
from llmgine.llm.tools.tool_register import ToolRegister
>>>>>>> 0206cd11
from llmgine.llm.tools.tool_parser import (
    OpenAIToolParser,
    ClaudeToolParser,
    DeepSeekToolParser,
)
from llmgine.messages.events import ToolCall
from llmgine.llm.tools.tool_events import (
    ToolRegisterEvent,
    ToolCompiledEvent,
    ToolExecuteResultEvent,
)
<<<<<<< HEAD
=======

>>>>>>> 0206cd11


class ToolManager:
    """Manages tool registration and execution."""

    def __init__(
        self, engine_id: str, session_id: str, llm_model_name: Optional[str] = None
    ):
        """Initialize the tool manager."""
        self.tool_manager_id = str(uuid.uuid4())
<<<<<<< HEAD
        self.tools: Dict[str, Tool] = {}
        self.engine_id = engine_id
        self.session_id = session_id
        self.message_bus = MessageBus()
        self.tool_parser = self._get_parser(llm_model_name)

    def _get_parser(self, llm_model_name: Optional[str] = None):
        """Get the appropriate tool parser based on the LLM model name."""
        if llm_model_name == "openai":
            tool_parser = OpenAIToolParser()
        elif llm_model_name == "claude":
            tool_parser = ClaudeToolParser()
        elif llm_model_name == "deepseek":
            tool_parser = DeepSeekToolParser()
        else:
            tool_parser = OpenAIToolParser()
        return tool_parser

    async def register_tool(
        self, function: Union[ToolFunction, AsyncToolFunction]
    ) -> None:
        """Register a function as a tool.

        Args:
            function: The function to register

        Raises:
            ValueError: If the function has no description
        """
        name = function.__name__

        function_desc_pattern = r"^\s*(.+?)(?=\s*Args:|$)"
        desc_doc = re.search(function_desc_pattern, function.__doc__ or "", re.MULTILINE)
        if desc_doc:
            description = desc_doc.group(1).strip()
            description = " ".join(line.strip() for line in description.split("\n"))
        else:
            raise ValueError(f"Function '{name}' has no description provided")

        # Extract parameters from function signature
        sig = inspect.signature(function)
        parameters: List[Parameter] = []
        param_dict = {}

        # Find the Args section
        args_match = re.search(
            r"Args:(.*?)(?:Returns:|Raises:|$)", function.__doc__ or "", re.DOTALL
        )
        if args_match:
            args_section = args_match.group(1).strip()

            # Pattern to match parameter documentation
            # Matches both single-line and multi-line parameter descriptions
            param_pattern = r"(\w+):\s*((?:(?!\w+:).+?\n?)+)"

            # Find all parameters in the Args section
            for match in re.finditer(param_pattern, args_section, re.MULTILINE):
                param_name = match.group(1)
                param_desc = match.group(2).strip()

                param_dict[param_name] = param_desc

        for param_name, param in sig.parameters.items():
            param_type = "string"
            param_required = False
            param_desc = f"Parameter: {param_name}"

            if param.annotation != inspect.Parameter.empty:
                # Convert type annotation to JSON schema type
                param_type = self._annotation_to_json_type(param.annotation)

            # Add to required list if no default value
            if param.default is inspect.Parameter.empty:
                param_required = True

            # If the parameter has a description in the Args section, use it
            if param_name in param_dict:
                param_desc = param_dict[param_name]
            else:
                raise ValueError(
                    f"Parameter '{param_name}' has no description in the Args section"
                )

            parameters.append(
                Parameter(
                    name=param_name,
                    description=param_desc,
                    type=param_type,
                    required=param_required,
                )
            )

        is_async = asyncio.iscoroutinefunction(function)

        tool = Tool(
            name=name,
            description=description,
            parameters=parameters,
            function=function,
            is_async=is_async,
        )

        # Publish the tool registration event
        await self.message_bus.publish(
            ToolRegisterEvent(
                tool_manager_id=self.tool_manager_id,
                session_id=self.session_id,
                engine_id=self.engine_id,
                tool_info=tool.to_dict(),
            )
        )

        self.tools[name] = tool

    async def get_tools(self) -> List[Tool]:
        """Get all registered tools.

        Returns:
            A list of tools in the registered model's format
        """
=======
        self.engine_id = engine_id
        self.session_id = session_id
        self.message_bus = MessageBus()
        self.tools: Dict[str, Tool] = {}
        self.__tool_parser = self._get_parser(llm_model_name)
        self.__tool_register = ToolRegister()

    async def register_tool(self, tool: Tool):
        """Register a tool, tool manager will publish the tool 
            registration event and hand it to the tool register.

        Args:
            tool: The tool to register
        """
        name, tool = self.__tool_register.register_tool(tool)
        self.tools[name] = tool

        # Publish the tool registration event
        await self.message_bus.publish(
            ToolRegisterEvent(
                tool_manager_id=self.tool_manager_id,
                session_id=self.session_id,
                engine_id=self.engine_id,
                tool_info=tool.to_dict(),
            )
        )

    async def register_tools(self, platform_list: List[str]):
        """Register tools for a specific platform. Completely independent from register_tool.

        Args:
            platform_list: A list of platform names
        """
        
        # Register tools for each platform
        for name, tool in self.__tool_register.register_tools(platform_list).items():
            self.tools[name] = tool

            # Publish the tool registration event
            await self.message_bus.publish(
                ToolRegisterEvent(
                    tool_manager_id=self.tool_manager_id,
                    session_id=self.session_id,
                    engine_id=self.engine_id,
                    tool_info=tool.to_dict(),
                )
            )

    async def get_tools(self) -> List[Tool]:
        """Get all registered tools from the tool register.

        Returns:
            A list of tools in the registered model's format
        """
        # Collect all tools from the tool register
        tools = list(self.tools.values())

>>>>>>> 0206cd11
        # Publish the tool compilation event
        await self.message_bus.publish(
            ToolCompiledEvent(
                tool_manager_id=self.tool_manager_id,
                session_id=self.session_id,
                engine_id=self.engine_id,
<<<<<<< HEAD
                tool_compiled_list=[tool.to_dict() for tool in self.tools.values()],
            )
        )

        return [self.tool_parser.parse_tool(tool) for tool in self.tools.values()]
=======
                tool_compiled_list=[tool.to_dict() for tool in tools],
            )
        )

        return [self.__tool_parser.parse_tool(tool) for tool in tools]
>>>>>>> 0206cd11

    async def execute_tool_call(self, tool_call: ToolCall) -> Any:
        """Execute a tool from a ToolCall object.

        Args:
            tool_call: The tool call to execute

        Returns:
            The result of the tool execution

        Raises:
            ValueError: If the tool is not found
        """
        tool_name = tool_call.name

        try:
            # Parse arguments
            arguments = json.loads(tool_call.arguments)
            return await self.__execute_tool(tool_name, arguments)
        except json.JSONDecodeError as e:
            error_msg = f"Invalid JSON arguments for tool {tool_name}: {e}"
            raise ValueError(error_msg) from e

    async def __execute_tool(self, tool_name: str, arguments: Dict[str, Any]) -> Any:
        """Execute a tool with the given arguments.

        Args:
            tool_name: The name of the tool to execute
            arguments: The arguments to pass to the tool

        Returns:
            The result of the tool execution

        Raises:
            ValueError: If the tool is not found
        """
        print(f"i made it here executing tool {tool_name}")
        if tool_name not in self.tools:
            error_msg = f"Tool not found: {tool_name}"
            raise ValueError(error_msg)

        tool = self.tools[tool_name]

        try:
            # Call the tool function with the provided arguments
            if tool.is_async:
                result = await tool.function(**arguments)
            else:
                result = tool.function(**arguments)

            # Publish the tool execution event
            await self.message_bus.publish(
                ToolExecuteResultEvent(
                    tool_manager_id=self.tool_manager_id,
                    session_id=self.session_id,
                    engine_id=self.engine_id,
                    execution_succeed=True,
                    tool_info=tool.to_dict(),
                    tool_args=arguments,
                    tool_result=str(result),
                )
            )
            return result
        except Exception as e:
            # Publish the tool execution event
            await self.message_bus.publish(
                ToolExecuteResultEvent(
                    tool_manager_id=self.tool_manager_id,
                    session_id=self.session_id,
                    engine_id=self.engine_id,
                    execution_succeed=False,
                    tool_info=tool.to_dict(),
                    tool_args=arguments,
                    tool_result=str(e),
                )
            )
<<<<<<< HEAD
            raise e

    def _annotation_to_json_type(self, annotation: Type) -> str:
        """Convert a Python type annotation to a JSON schema type.

        Args:
            annotation: The type annotation to convert

        Returns:
            A JSON schema type string
        """
        # Simple mapping of Python types to JSON schema types
        if annotation is str:
            return "string"
        elif annotation is int:
            return "integer"
        elif annotation is float:
            return "number"
        elif annotation is bool:
            return "boolean"
        elif annotation is list or annotation is List:
            return "array"
        elif annotation is dict or annotation is Dict:
            return "object"
        else:
            # Default to string for complex types
            return "string"
=======

            return f"ERROR: {str(e)}"

    def _get_parser(self, llm_model_name: Optional[str] = None):
        """Get the appropriate tool parser based on the LLM model name."""
        if llm_model_name == "openai":
            tool_parser = OpenAIToolParser()
        elif llm_model_name == "claude":
            tool_parser = ClaudeToolParser()
        elif llm_model_name == "deepseek":
            tool_parser = DeepSeekToolParser()
        else:
            tool_parser = OpenAIToolParser()
        return tool_parser
>>>>>>> 0206cd11
<|MERGE_RESOLUTION|>--- conflicted
+++ resolved
@@ -5,22 +5,12 @@
 """
 
 import json
-<<<<<<< HEAD
-import re
-import uuid
-from typing import Any, Dict, List, Optional, Type, Union
-
-from llmgine.bus.bus import MessageBus
-from llmgine.llm.engine.core import LLMEngine
-from llmgine.llm.tools.tool import Tool, Parameter, ToolFunction, AsyncToolFunction
-=======
 import uuid
 from typing import Any, Dict, List, Optional, Type
 
 from llmgine.bus.bus import MessageBus
 from llmgine.llm.tools.tool import Tool
 from llmgine.llm.tools.tool_register import ToolRegister
->>>>>>> 0206cd11
 from llmgine.llm.tools.tool_parser import (
     OpenAIToolParser,
     ClaudeToolParser,
@@ -32,10 +22,6 @@
     ToolCompiledEvent,
     ToolExecuteResultEvent,
 )
-<<<<<<< HEAD
-=======
-
->>>>>>> 0206cd11
 
 
 class ToolManager:
@@ -46,128 +32,6 @@
     ):
         """Initialize the tool manager."""
         self.tool_manager_id = str(uuid.uuid4())
-<<<<<<< HEAD
-        self.tools: Dict[str, Tool] = {}
-        self.engine_id = engine_id
-        self.session_id = session_id
-        self.message_bus = MessageBus()
-        self.tool_parser = self._get_parser(llm_model_name)
-
-    def _get_parser(self, llm_model_name: Optional[str] = None):
-        """Get the appropriate tool parser based on the LLM model name."""
-        if llm_model_name == "openai":
-            tool_parser = OpenAIToolParser()
-        elif llm_model_name == "claude":
-            tool_parser = ClaudeToolParser()
-        elif llm_model_name == "deepseek":
-            tool_parser = DeepSeekToolParser()
-        else:
-            tool_parser = OpenAIToolParser()
-        return tool_parser
-
-    async def register_tool(
-        self, function: Union[ToolFunction, AsyncToolFunction]
-    ) -> None:
-        """Register a function as a tool.
-
-        Args:
-            function: The function to register
-
-        Raises:
-            ValueError: If the function has no description
-        """
-        name = function.__name__
-
-        function_desc_pattern = r"^\s*(.+?)(?=\s*Args:|$)"
-        desc_doc = re.search(function_desc_pattern, function.__doc__ or "", re.MULTILINE)
-        if desc_doc:
-            description = desc_doc.group(1).strip()
-            description = " ".join(line.strip() for line in description.split("\n"))
-        else:
-            raise ValueError(f"Function '{name}' has no description provided")
-
-        # Extract parameters from function signature
-        sig = inspect.signature(function)
-        parameters: List[Parameter] = []
-        param_dict = {}
-
-        # Find the Args section
-        args_match = re.search(
-            r"Args:(.*?)(?:Returns:|Raises:|$)", function.__doc__ or "", re.DOTALL
-        )
-        if args_match:
-            args_section = args_match.group(1).strip()
-
-            # Pattern to match parameter documentation
-            # Matches both single-line and multi-line parameter descriptions
-            param_pattern = r"(\w+):\s*((?:(?!\w+:).+?\n?)+)"
-
-            # Find all parameters in the Args section
-            for match in re.finditer(param_pattern, args_section, re.MULTILINE):
-                param_name = match.group(1)
-                param_desc = match.group(2).strip()
-
-                param_dict[param_name] = param_desc
-
-        for param_name, param in sig.parameters.items():
-            param_type = "string"
-            param_required = False
-            param_desc = f"Parameter: {param_name}"
-
-            if param.annotation != inspect.Parameter.empty:
-                # Convert type annotation to JSON schema type
-                param_type = self._annotation_to_json_type(param.annotation)
-
-            # Add to required list if no default value
-            if param.default is inspect.Parameter.empty:
-                param_required = True
-
-            # If the parameter has a description in the Args section, use it
-            if param_name in param_dict:
-                param_desc = param_dict[param_name]
-            else:
-                raise ValueError(
-                    f"Parameter '{param_name}' has no description in the Args section"
-                )
-
-            parameters.append(
-                Parameter(
-                    name=param_name,
-                    description=param_desc,
-                    type=param_type,
-                    required=param_required,
-                )
-            )
-
-        is_async = asyncio.iscoroutinefunction(function)
-
-        tool = Tool(
-            name=name,
-            description=description,
-            parameters=parameters,
-            function=function,
-            is_async=is_async,
-        )
-
-        # Publish the tool registration event
-        await self.message_bus.publish(
-            ToolRegisterEvent(
-                tool_manager_id=self.tool_manager_id,
-                session_id=self.session_id,
-                engine_id=self.engine_id,
-                tool_info=tool.to_dict(),
-            )
-        )
-
-        self.tools[name] = tool
-
-    async def get_tools(self) -> List[Tool]:
-        """Get all registered tools.
-
-        Returns:
-            A list of tools in the registered model's format
-        """
-=======
         self.engine_id = engine_id
         self.session_id = session_id
         self.message_bus = MessageBus()
@@ -225,26 +89,17 @@
         # Collect all tools from the tool register
         tools = list(self.tools.values())
 
->>>>>>> 0206cd11
         # Publish the tool compilation event
         await self.message_bus.publish(
             ToolCompiledEvent(
                 tool_manager_id=self.tool_manager_id,
                 session_id=self.session_id,
                 engine_id=self.engine_id,
-<<<<<<< HEAD
-                tool_compiled_list=[tool.to_dict() for tool in self.tools.values()],
-            )
-        )
-
-        return [self.tool_parser.parse_tool(tool) for tool in self.tools.values()]
-=======
                 tool_compiled_list=[tool.to_dict() for tool in tools],
             )
         )
 
         return [self.__tool_parser.parse_tool(tool) for tool in tools]
->>>>>>> 0206cd11
 
     async def execute_tool_call(self, tool_call: ToolCall) -> Any:
         """Execute a tool from a ToolCall object.
@@ -321,35 +176,6 @@
                     tool_result=str(e),
                 )
             )
-<<<<<<< HEAD
-            raise e
-
-    def _annotation_to_json_type(self, annotation: Type) -> str:
-        """Convert a Python type annotation to a JSON schema type.
-
-        Args:
-            annotation: The type annotation to convert
-
-        Returns:
-            A JSON schema type string
-        """
-        # Simple mapping of Python types to JSON schema types
-        if annotation is str:
-            return "string"
-        elif annotation is int:
-            return "integer"
-        elif annotation is float:
-            return "number"
-        elif annotation is bool:
-            return "boolean"
-        elif annotation is list or annotation is List:
-            return "array"
-        elif annotation is dict or annotation is Dict:
-            return "object"
-        else:
-            # Default to string for complex types
-            return "string"
-=======
 
             return f"ERROR: {str(e)}"
 
@@ -363,5 +189,4 @@
             tool_parser = DeepSeekToolParser()
         else:
             tool_parser = OpenAIToolParser()
-        return tool_parser
->>>>>>> 0206cd11
+        return tool_parser