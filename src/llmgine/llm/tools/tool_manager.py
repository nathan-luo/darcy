"""Tool management and execution for LLMs.

This module provides a way to register, describe, and execute tools
that can be called by language models.
"""

import json
import uuid
from typing import Any, Dict, List, Optional, Type

from llmgine.bus.bus import MessageBus
<<<<<<< HEAD
from llmgine.llm.tools.tool import Tool
from llmgine.llm.tools.tool_register import ToolRegister
=======
from llmgine.llm.engine.core import LLMEngine
from llmgine.llm.tools.types import AsyncToolFunction
>>>>>>> 384dab66
from llmgine.llm.tools.tool_parser import (
    OpenAIToolParser,
    ClaudeToolParser,
    DeepSeekToolParser,
)
from llmgine.llm.tools.types import Parameter, Tool, ToolCall, ToolFunction
from llmgine.llm.tools.tool_events import (
    ToolRegisterEvent,
    ToolCompiledEvent,
    ToolExecuteResultEvent,
)



class ToolManager:
    """Manages tool registration and execution."""

    def __init__(
        self, engine_id: str, session_id: str, llm_model_name: Optional[str] = None
    ):
        """Initialize the tool manager."""
        self.tool_manager_id = str(uuid.uuid4())
        self.engine_id = engine_id
        self.session_id = session_id
        self.message_bus = MessageBus()
        self.tools: Dict[str, Tool] = {}
        self.__tool_parser = self._get_parser(llm_model_name)
        self.__tool_register = ToolRegister()

    async def register_tool(self, tool: Tool):
        """Register a tool, tool manager will publish the tool 
            registration event and hand it to the tool register.

        Args:
            tool: The tool to register
        """
        name, tool = self.__tool_register.register_tool(tool)
        self.tools[name] = tool

        # Publish the tool registration event
        await self.message_bus.publish(
            ToolRegisterEvent(
                tool_manager_id=self.tool_manager_id,
                session_id=self.session_id,
                engine_id=self.engine_id,
                tool_info=tool.to_dict(),
            )
        )

    async def register_tools(self, platform_list: List[str]):
        """Register tools for a specific platform. Completely independent from register_tool.

        Args:
            platform_list: A list of platform names
        """
        
        # Register tools for each platform
        for name, tool in self.__tool_register.register_tools(platform_list).items():
            self.tools[name] = tool

            # Publish the tool registration event
            await self.message_bus.publish(
                ToolRegisterEvent(
                    tool_manager_id=self.tool_manager_id,
                    session_id=self.session_id,
                    engine_id=self.engine_id,
                    tool_info=tool.to_dict(),
                )
            )

    async def get_tools(self) -> List[Tool]:
        """Get all registered tools from the tool register.

        Returns:
            A list of tools in the registered model's format
        """
        # Collect all tools from the tool register
        tools = list(self.tools.values())

        # Publish the tool compilation event
        await self.message_bus.publish(
            ToolCompiledEvent(
                tool_manager_id=self.tool_manager_id,
                session_id=self.session_id,
                engine_id=self.engine_id,
                tool_compiled_list=[tool.to_dict() for tool in tools],
            )
        )

        return [self.__tool_parser.parse_tool(tool) for tool in tools]

    async def execute_tool_call(self, tool_call: ToolCall) -> Any:
        """Execute a tool from a ToolCall object.

        Args:
            tool_call: The tool call to execute

        Returns:
            The result of the tool execution

        Raises:
            ValueError: If the tool is not found
        """
        tool_name = tool_call.name

        try:
            # Parse arguments
            arguments = json.loads(tool_call.arguments)
            return await self.__execute_tool(tool_name, arguments)
        except json.JSONDecodeError as e:
            error_msg = f"Invalid JSON arguments for tool {tool_name}: {e}"
            raise ValueError(error_msg) from e

    async def __execute_tool(self, tool_name: str, arguments: Dict[str, Any]) -> Any:
        """Execute a tool with the given arguments.

        Args:
            tool_name: The name of the tool to execute
            arguments: The arguments to pass to the tool

        Returns:
            The result of the tool execution

        Raises:
            ValueError: If the tool is not found
        """
        print(f"i made it here executing tool {tool_name}")
        if tool_name not in self.tools:
            error_msg = f"Tool not found: {tool_name}"
            raise ValueError(error_msg)

        tool = self.tools[tool_name]

        try:
            # Call the tool function with the provided arguments
            if tool.is_async:
                result = await tool.function(**arguments)
            else:
                result = tool.function(**arguments)

            # Publish the tool execution event
            await self.message_bus.publish(
                ToolExecuteResultEvent(
                    tool_manager_id=self.tool_manager_id,
                    session_id=self.session_id,
                    engine_id=self.engine_id,
                    execution_succeed=True,
                    tool_info=tool.to_dict(),
                    tool_args=arguments,
                    tool_result=str(result),
                )
            )
            return result
        except Exception as e:
            # Publish the tool execution event
            await self.message_bus.publish(
                ToolExecuteResultEvent(
                    tool_manager_id=self.tool_manager_id,
                    session_id=self.session_id,
                    engine_id=self.engine_id,
                    execution_succeed=False,
                    tool_info=tool.to_dict(),
                    tool_args=arguments,
                    tool_result=str(e),
                )
            )

            return f"ERROR: {str(e)}"

    def _get_parser(self, llm_model_name: Optional[str] = None):
        """Get the appropriate tool parser based on the LLM model name."""
        if llm_model_name == "openai":
            tool_parser = OpenAIToolParser()
        elif llm_model_name == "claude":
            tool_parser = ClaudeToolParser()
        elif llm_model_name == "deepseek":
            tool_parser = DeepSeekToolParser()
        else:
            tool_parser = OpenAIToolParser()
        return tool_parser<|MERGE_RESOLUTION|>--- conflicted
+++ resolved
@@ -9,13 +9,8 @@
 from typing import Any, Dict, List, Optional, Type
 
 from llmgine.bus.bus import MessageBus
-<<<<<<< HEAD
 from llmgine.llm.tools.tool import Tool
 from llmgine.llm.tools.tool_register import ToolRegister
-=======
-from llmgine.llm.engine.core import LLMEngine
-from llmgine.llm.tools.types import AsyncToolFunction
->>>>>>> 384dab66
 from llmgine.llm.tools.tool_parser import (
     OpenAIToolParser,
     ClaudeToolParser,
