import asyncio
import json
import uuid
from dataclasses import dataclass
from typing import Any, Callable, List, Optional

from llmgine.bus.bus import MessageBus
from llmgine.llm.context.memory import SimpleChatHistory
from llmgine.llm.models.openai_models import Gpt41Mini
from llmgine.llm.providers.providers import Providers
from llmgine.llm.tools.tool_manager import ToolManager
from llmgine.llm.tools.types import ToolCall
from llmgine.messages.commands import Command, CommandResult
from llmgine.messages.events import Event
<<<<<<< HEAD
from dataclasses import dataclass, field
from tools.general.functions import get_all_facts
from tools.notion.notion import (
    get_all_users,
    get_active_tasks,
    get_active_projects,
    create_task,
    update_task,
)
=======
>>>>>>> 1471345a

from tools.notion.data import (
    UserData,
    get_user_from_notion_id,
    notion_user_id_type,
)
from tools.notion.notion import (
    create_task,
    get_active_projects,
    get_active_tasks,
    get_all_users,
    update_task,
)


@dataclass
class NotionCRUDEnginePromptCommand(Command):
    """Command to process a user prompt with tool usage."""

    prompt: str = ""


@dataclass
class NotionCRUDEngineConfirmationCommand(Command):
    """Command to confirm a user action."""

    prompt: str = ""


@dataclass
class NotionCRUDEngineStatusEvent(Event):
    """Event emitted when a status update is needed."""

    status: str = ""


@dataclass
class NotionCRUDEnginePromptResponseEvent(Event):
    """Event emitted when a prompt is processed and a response is generated."""

    prompt: str = ""
    response: str = ""
    tool_calls: Optional[List[ToolCall]] = None


@dataclass
class NotionCRUDEngineToolResultEvent(Event):
    """Event emitted when a tool result is generated."""

    tool_name: str = ""
    result: str = ""


class NotionCRUDEngineV3:
    def __init__(
        self,
        session_id: str,
        system_prompt: Optional[str] = None,
    ) -> None:
        """Initialize the LLM engine.

        Args:
            session_id: The session identifier
            api_key: OpenAI API key (defaults to environment variable)
            model: The model to use
            system_prompt: Optional system prompt to set
            message_bus: Optional MessageBus instance (from bootstrap)
        """
        # Use the provided message bus or create a new one
        self.message_bus = MessageBus()
        self.engine_id = str(uuid.uuid4())
        self.session_id = session_id
        self.temp_project_lookup = {}
        self.temp_task_lookup = {}

        # Get API key from environment if not provided

        # Create tightly coupled components - pass the simple engine
        self.context_manager: SimpleChatHistory = SimpleChatHistory(
            engine_id=self.engine_id, session_id=self.session_id
        )
        self.llm_manager = Gpt41Mini(Providers.OPENAI)
        # self.llm_manager = Gemini25FlashPreview(Providers.OPENROUTER)
        self.tool_manager: ToolManager = ToolManager(
            engine_id=self.engine_id, session_id=self.session_id, llm_model_name="openai"
        )

        # Set system prompt if provided
        if system_prompt:
            self.context_manager.set_system_prompt(system_prompt)

    async def register_tools(self, function_list: List[Callable[..., Any]]) -> None:
        """Register tools for the engine."""
        for function in function_list:
            await self.tool_manager.register_tool(function)

    async def handle_command(
        self, command: NotionCRUDEnginePromptCommand
    ) -> CommandResult:
        """Handle a prompt command following OpenAI tool usage pattern.

        Args:
            command: The prompt command to handle

        Returns:
            CommandResult: The result of the command execution
        """
        max_tool_calls = 10
        tool_call_count = 0
        try:
            # 1. Add user message to history
            self.context_manager.store_string(command.prompt, "user")

            # Loop for potential tool execution cycles
            while True:
                # 2. Get current context (including latest user message or tool results)
                current_context = await self.context_manager.retrieve()

                # 3. Get available tools
                tools = await self.tool_manager.get_tools()

                # 4. Call LLM
                await self.message_bus.publish(
                    NotionCRUDEngineStatusEvent(
                        status="Calling LLM...",
                        session_id=self.session_id,
                    )
                )
                response = await self.llm_manager.generate(
                    messages=current_context, tools=tools
                )

                # 5. Extract the first choice's message object
                # Important: Access the underlying OpenAI object structure
                response_message = response.raw.choices[0].message

                # 6. Add the *entire* assistant message object to history.
                # This is crucial for context if it contains tool_calls.
                await self.context_manager.store_assistant_message(response_message)

                # 7. Check for tool calls
                if not response_message.tool_calls:
                    # No tool calls, break the loop and return the content
                    final_content = response_message.content or ""
                    await self.message_bus.publish(
                        NotionCRUDEngineStatusEvent(
                            status="finished",
                            session_id=self.session_id,
                        )
                    )
                    await self.message_bus.publish(
                        NotionCRUDEnginePromptResponseEvent(
                            prompt=command.prompt,
                            response=final_content,
                            tool_calls=None,  # No tool calls in the final response
                            session_id=self.session_id,
                        )
                    )
                    return CommandResult(success=True, result=final_content)

                # 8. Process tool call
                for tool_call in response_message.tool_calls:
                    tool_call_obj = ToolCall(
                        id=tool_call.id,
                        name=tool_call.function.name,
                        arguments=tool_call.function.arguments,
                    )
                    tool_call_count += 1
                    if tool_call_count > max_tool_calls:
                        self.context_manager.store_tool_call_result(
                            tool_call_id=tool_call_obj.id,
                            name=tool_call_obj.name,
                            content="The max number of tool calls has been reached. Please close these set of tool calls and inform the user. THIS CURRENT TOOL CALL WAS NOT SUCCESSFUL",
                        )
                        continue
                    if tool_call_obj.name == "update_task":
                        # patch task name and user name for confirmation request
                        temp = json.loads(tool_call.function.arguments)
                        if "notion_task_id" in temp:
                            temp["notion_task_id"] = self.temp_task_lookup[
                                temp["notion_task_id"]
                            ]["name"]
                        if "user_id" in temp:
                            # AI : Get user data using the new function
                            notion_id = notion_user_id_type(
                                temp["task_in_charge"]
                            )  # AI : Type cast
                            user_data: UserData | None = get_user_from_notion_id(
                                notion_id
                            )
                            # AI : Use user name if found, otherwise keep original or indicate unknown
                            temp["task_in_charge"] = (
                                user_data.name if user_data else "Unknown User"
                            )
                        result = await self.message_bus.execute(
                            NotionCRUDEngineConfirmationCommand(
                                prompt=f"Updating task {temp}",
                                session_id=self.session_id,
                            )
                        )
                        if not result.result:
                            self.context_manager.store_tool_call_result(
                                tool_call_id=tool_call_obj.id,
                                name=tool_call_obj.name,
                                content="User purposefully denied tool execution, it was not successful, use this informormation in final response.",
                            )
                            continue

                    if tool_call_obj.name == "create_task":
                        # patch project name and user name for confirmation request
                        temp = json.loads(tool_call.function.arguments)
                        if temp.get("notion_project_id"):
                            temp["notion_project_id"] = self.temp_project_lookup[
                                temp["notion_project_id"]
                            ]
                        # AI : Get user data using the new function
                        notion_id = notion_user_id_type(temp["user_id"])  # AI : Type cast
                        user_data: UserData | None = get_user_from_notion_id(notion_id)
                        # AI : Use user name if found, otherwise keep original or indicate unknown
                        temp["user_id"] = user_data.name if user_data else "Unknown User"

                        result = await self.message_bus.execute(
                            NotionCRUDEngineConfirmationCommand(
                                prompt=f"Creating task {temp}",
                                session_id=self.session_id,
                            )
                        )
                        if not result.result:
                            self.context_manager.store_tool_call_result(
                                tool_call_id=tool_call_obj.id,
                                name=tool_call_obj.name,
                                content="User purposefully denied tool execution, it was not successful, use this informormation in final response.",
                            )
                            continue

                    # Execute the tool
                    await self.message_bus.publish(
                        NotionCRUDEngineStatusEvent(
                            status=f"Executing tool {tool_call_obj.name}",
                            session_id=self.session_id,
                        )
                    )
                    result = await self.tool_manager.execute_tool_call(tool_call_obj)
                    # Convert result to string if needed for history
                    if isinstance(result, dict):
                        result_str = json.dumps(result)
                    else:
                        result_str = str(result)

                    # Store tool execution result in history
                    self.context_manager.store_tool_call_result(
                        tool_call_id=tool_call_obj.id,
                        name=tool_call_obj.name,
                        content=result_str,
                    )
                    await self.message_bus.publish(
                        NotionCRUDEngineToolResultEvent(
                            tool_name=tool_call_obj.name,
                            result=result_str,
                            session_id=self.session_id,
                        )
                    )
                    if tool_call_obj.name == "get_active_projects":
                        self.temp_project_lookup = result
                    elif tool_call_obj.name == "get_active_tasks":
                        self.temp_task_lookup = result
        except Exception as e:
            print(e)
            await self.message_bus.publish(
                NotionCRUDEngineStatusEvent(
                    status="finished",
                    session_id=self.session_id,
                )
            )
            return CommandResult(success=False, error=str(e))

    async def process_message(self, message: str) -> str:
        """Process a user message and return the response.

        Args:
            message: The user message to process

        Returns:
            str: The assistant's response
        """
        command = NotionCRUDEnginePromptCommand(
            prompt=message, session_id=self.session_id
        )
        result = await self.message_bus.execute(command)

        if not result.success:
            raise RuntimeError(f"Failed to process message: {result.error}")

        return result.result

    async def clear_context(self):
        """Clear the conversation context."""
        self.context_manager.clear()

    def set_system_prompt(self, prompt: str) -> None:
        """Set the system prompt.

        Args:
            prompt: The system prompt to set
        """
        self.context_manager.set_system_prompt(prompt)

    async def register_tool(self, tool: Callable) -> None:
        await self.tool_manager.register_tool(tool)


async def main():
    from llmgine.bootstrap import ApplicationBootstrap, ApplicationConfig
    from llmgine.ui.cli.cli import EngineCLI
    from llmgine.ui.cli.components import (
        EngineResultComponent,
        ToolComponentShort,
        YesNoPrompt,
    )

    from tools.general.functions import store_fact
    from tools.gmail.gmail_client import read_emails, reply_to_email, send_email

    app = ApplicationBootstrap(ApplicationConfig(enable_console_handler=False))
    await app.bootstrap()
    cli = EngineCLI("test")
    engine = NotionCRUDEngineV3(session_id="test")
    await engine.register_tool(get_active_projects)
    await engine.register_tool(get_active_tasks)
    await engine.register_tool(create_task)
    await engine.register_tool(update_task)
    await engine.register_tool(get_all_users)
    await engine.register_tool(store_fact)
    await engine.register_tool(get_all_facts)
    await engine.register_tool(send_email)
    await engine.register_tool(read_emails)
    await engine.register_tool(reply_to_email)
    cli.register_engine(engine)
    cli.register_engine_command(NotionCRUDEnginePromptCommand, engine.handle_command)
    cli.register_engine_result_component(EngineResultComponent)
    cli.register_loading_event(NotionCRUDEngineStatusEvent)
    cli.register_component_event(NotionCRUDEngineToolResultEvent, ToolComponentShort)
    cli.register_prompt_command(NotionCRUDEngineConfirmationCommand, YesNoPrompt)
    engine.context_manager.store_string(
        "I am Nathan Luo, AI Director, notion id: f746733c-66cc-4cbc-b553-c5d3f03ed240, discord id: 241085495398891521.",
        "user",
    )
    await cli.main()


if __name__ == "__main__":
    asyncio.run(main())<|MERGE_RESOLUTION|>--- conflicted
+++ resolved
@@ -12,18 +12,6 @@
 from llmgine.llm.tools.types import ToolCall
 from llmgine.messages.commands import Command, CommandResult
 from llmgine.messages.events import Event
-<<<<<<< HEAD
-from dataclasses import dataclass, field
-from tools.general.functions import get_all_facts
-from tools.notion.notion import (
-    get_all_users,
-    get_active_tasks,
-    get_active_projects,
-    create_task,
-    update_task,
-)
-=======
->>>>>>> 1471345a
 
 from tools.notion.data import (
     UserData,
